--- conflicted
+++ resolved
@@ -1,8 +1,4 @@
-<<<<<<< HEAD
-from typing import Union
-=======
 from typing import Union, List
->>>>>>> b8b7760b
 import numpy as np
 import torch
 
@@ -69,8 +65,6 @@
         """
         train it's model by calling model.step num_epochs times
         """
-<<<<<<< HEAD
-=======
         raise NotImplementedError
 
 
@@ -134,5 +128,4 @@
         """
         train it's model by calling model.step num_epochs times
         """
->>>>>>> b8b7760b
         raise NotImplementedError