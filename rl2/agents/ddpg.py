--- conflicted
+++ resolved
@@ -3,23 +3,13 @@
 import numpy as np
 import torch.nn.functional as F
 from easydict import EasyDict
-<<<<<<< HEAD
-from importlib import import_module
-from rl2.models.torch.base import PolicyBasedModel, TorchModel, ValueBasedModel
-=======
->>>>>>> b8b7760b
 from torch.distributions import Distribution
 import copy
 
 from rl2.agents.configs import DEFAULT_DDPG_CONFIG
 from rl2.agents.base import Agent
-<<<<<<< HEAD
-from rl2.models.torch.base import PolicyBasedModel, ValueBasedModel
-from rl2.buffers.base import ReplayBuffer
-=======
 from rl2.models.torch.base import PolicyBasedModel, TorchModel, ValueBasedModel
 from rl2.buffers.base import ReplayBuffer, ExperienceReplay
->>>>>>> b8b7760b
 from rl2.networks.torch.networks import MLP
 
 # FIXME: Move loss function to somewhere else
@@ -36,14 +26,8 @@
 
 
 def loss_func(data, model: TorchModel, **kwargs) -> List[torch.tensor]:
-<<<<<<< HEAD
-    s, a, r, d, s_ = tuple(map(lambda x: torch.from_numpy(x).float(), data))
-    # FIXME: unsqueeze in buffer.sample function; remove later
-    a, d, r = tuple(map(lambda x: x.unsqueeze(-1), (a, d, r)))
-=======
     data = list(data)
     s, a, r, d, s_ = tuple(map(lambda x: torch.from_numpy(x).float(), data))
->>>>>>> b8b7760b
 
     a_trg = model.mu_trg(s_)
     v_trg = model.q_trg(torch.cat([s_, a_trg], dim=-1))
@@ -80,37 +64,6 @@
         self.config = EasyDict(DEFAULT_DDPG_CONFIG)
         if 'config' in kwargs.keys():
             self.config = EasyDict(kwargs['config'])
-<<<<<<< HEAD
-
-        # FIXME: What if action is a matrix?
-        if actor is None and len(observation_shape) == 1:
-            actor = MLP(in_shape=observation_shape[0],
-                        out_shape=action_shape[0])
-
-        if critic is None:
-            # FIXME: Acition_dim management
-            critic = MLP(in_shape=(observation_shape[0] + action_shape[0]),
-                         out_shape=1)
-
-        self.mu = actor
-        self.q = critic
-
-        if optim_ac is None:
-            self.optim_ac = "torch.optim.Adam"
-        if optim_cr is None:
-            self.optim_cr = "torch.optim.Adam"
-        self.optim_ac = self.get_optimizer_by_name(
-            modules=[self.mu], optim_name=self.optim_ac, lr=self.config.lr_ac)
-        self.optim_cr = self.get_optimizer_by_name(
-            modules=[self.q], optim_name=self.optim_cr, lr=self.config.lr_cr)
-
-        self.mu_trg = copy.deepcopy(self.mu)
-        self.q_trg = copy.deepcopy(self.q)
-
-        for p_mu, p_q in zip(self.mu_trg.parameters(), self.q_trg.parameters()):
-            p_mu.requires_grad = False
-            p_q.requires_grad = False
-=======
         if optim_ac is None:
             optim_ac = "torch.optim.Adam"
         if optim_cr is None:
@@ -140,7 +93,6 @@
             param.requires_grad = False
 
         return network, optimizer, target_network
->>>>>>> b8b7760b
 
     def act(self, obs: np.array) -> np.array:
         action = self.mu(torch.from_numpy(obs).float())
@@ -175,14 +127,8 @@
         self.optim_cr.step()
 
     def update_trg(self):
-<<<<<<< HEAD
-        # FIXME: Overiding update_trg function; change copy_param to polyak_update?
-        self.copy_param(self.mu, self.mu_trg, alpha=self.config.polyak)
-        self.copy_param(self.q, self.q_trg, alpha=self.config.polyak)
-=======
         self.polyak_update(self.mu, self.mu_trg, alpha=self.config.polyak)
         self.polyak_update(self.q, self.q_trg, alpha=self.config.polyak)
->>>>>>> b8b7760b
 
     # def update_trg(self):
     #     polyak_update(self.mu, self.mu_trg, tau=self.tau)
@@ -205,11 +151,7 @@
                  update_interval: int = 1,
                  train_interval: int = 1,
                  num_epochs: int = 1,
-<<<<<<< HEAD
-                 buffer_cls: ReplayBuffer = ReplayBuffer,
-=======
                  buffer_cls: ReplayBuffer = ExperienceReplay,
->>>>>>> b8b7760b
                  buffer_kwargs: dict = None,
                  explore: bool = True,
                  **kwargs):
@@ -217,11 +159,11 @@
         # config = kwargs['config']
         self.model = model
         self.config = self.model.config
-<<<<<<< HEAD
 
         if buffer_kwargs is None:
             buffer_kwargs = {'size': self.config.buffer_size,
-                             's_shape': self.model.observation_shape}
+                             'state_shape': self.model.observation_shape,
+                             'action_shape': self.model.action_shape}
 
         super().__init__(model,
                          update_interval,
@@ -234,25 +176,6 @@
         self.eps = 0.01
         self.explore = explore
 
-=======
-
-        if buffer_kwargs is None:
-            buffer_kwargs = {'size': self.config.buffer_size,
-                             'state_shape': self.model.observation_shape,
-                             'action_shape': self.model.action_shape}
-
-        super().__init__(model,
-                         update_interval,
-                         num_epochs,
-                         buffer_cls,
-                         buffer_kwargs)
-        self.train_interval = train_interval
-        # TODO: change to noise func or class for eps scheduling
-        self.loss_func = loss_func
-        self.eps = 0.01
-        self.explore = explore
-
->>>>>>> b8b7760b
     def act(self, obs: np.array) -> np.array:
         action = self.model.act(obs)
         if self.explore:
