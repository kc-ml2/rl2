import random
from typing import List
from collections import Iterable
import numpy as np
import warnings
from collections import namedtuple


class ReplayBuffer:
<<<<<<< HEAD
    def __init__(self, size, s_shape, decimal=True, more={}):
        # FIXME: Mutable default argument
        max_size = int(size)
        self.max_size = max_size
        data_type = np.float32 if decimal else np.uint8
        self.data_type = np.float32 if decimal else np.uint8
        self.s = np.ones((max_size, *s_shape), dtype=np.uint8)
        self.a = np.ones((max_size,), dtype=np.uint8)
        # FIXME: AttributeError: 'ReplayBuffer' object has no attribute 'data_type'
        # self.r = np.zeros((max_size,), dtype=self.data_type)
        self.r = np.zeros((max_size,), dtype=data_type)
        self.d = np.ones((max_size,), dtype=np.uint8)
        self.s_ = np.ones((max_size, *s_shape), dtype=np.uint8)
        self.more = more.keys()
        for k, shape in more.items():
=======
    def __init__(self, size=1,
                 elements={
                     'state': ((4,), np.float32),
                     'action': ((2,), np.float32),
                     'reward': ((1,), np.float32),
                     'done': ((1,), np.uint8),
                     'state_p': ((4,), np.float32),
                 }):
        self.max_size = int(size)
        self.keys = elements.keys()
        self.transition = namedtuple("Transition",
                                     ' '.join(list(self.keys)))
        self.transition_idx = namedtuple("Transition",
                                         ' '.join(list(self.keys)))
        for k, shape_dtype in elements.items():
            shape, dtype = shape_dtype
>>>>>>> b8b7760b
            assert type(shape) == tuple
            setattr(self, k, np.ones((self.max_size, *shape), dtype=dtype))

        self.curr_idx = 0
        self.curr_size = 0

    def __getitem__(self, sample_idx):
<<<<<<< HEAD
        return [self.s[sample_idx], self.a[sample_idx], self.r[sample_idx], self.d[sample_idx], self.s_[sample_idx]]

    # def __setattr__(self, key, value):
    #     # FIXME: 'ReplayBuffer' object has no attribute 'max_size'
    #     try:
    #         if self.max_size != len(value):
    #             raise ValueError(
    #                 f'buffer max size != {key} length, {self.max_size} != {len(value)}')
    #     except AttributeError:
    #         pass
    #     object.__setattr__(self, key, value)
=======
        items = []
        for key in self.keys:
            item = getattr(self, key)[sample_idx]
            if len(item.shape) < 2:
                item = item.expand_dims(item, -1)
            items.append(item)
        return items

    '''
    def __setattr__(self, key, value):
        if self.max_size != len(value):
            raise ValueError(f'buffer max size != {key} length, '
                             '{self.max_size} != {len(value)}')
    '''
>>>>>>> b8b7760b

    def to_dict(self):
        d = {}
        for key in self.elements:
            d[key] = getattr(self, key)
        return d

    def to_df(self):
        try:
            import pandas as pd
            df = pd.DataFrame(self.to_dict(), copy=True)
            return df
        except ImportError:
            warnings.warn('pandas not installed')

    @property
    def is_full(self):
        return (self.curr_size == self.max_size)

    def push(self, **kwargs):
        for key in self.keys:
            assert key in kwargs.keys()
            getattr(self, key)[self.curr_idx] = kwargs[key]
        self.curr_size = min(self.curr_size + 1, self.max_size)
        self.curr_idx = (self.curr_idx + 1) % self.max_size

<<<<<<< HEAD
    def sample(self, num, idx=None) -> List[np.array]:
=======
    def sample(self, num, idx=None, return_idx=False) -> List[np.array]:
>>>>>>> b8b7760b
        if idx is None:
            sample_idx = np.random.randint(self.curr_size, size=num)
        else:
            sample_idx = idx
        samples = self[sample_idx]
<<<<<<< HEAD
        # for key in self.more:
        #     samples.append(getattr(self, key)[sample_idx])
        # samples.append(sample_idx)
        return samples
=======
        if return_idx:
            samples.append(sample_idx)
        return tuple(samples)
        #     return self.transition_idx._make(samples)
        # return self.transition._make(samples)
>>>>>>> b8b7760b

    def update_(self, idxs, **new_vals):
        idxs = idxs.astype(np.int32)
        for k, v in new_vals.items():
            getattr(self, k)[idxs] = v


class ExperienceReplay(ReplayBuffer):
    def __init__(self,
                 size=1,
                 state_shape=(1,),
                 action_shape=(1,),
                 state_type=np.float32,
                 action_type=np.float32):
        super().__init__(
            size, elements={
                'state': (state_shape, state_type),
                'action': (action_shape, action_type),
                'reward': ((1,), np.float32),
                'done': ((1,), np.uint8),
                'state_': (state_shape, state_type)
            }
        )

    def push(self, s, a, r, d, s_):
        super().push(state=s, action=a, reward=r, done=d, state_=s)


class ReplayBuffer_:
    def __init__(self, capacity):
        self.capacity = capacity
        self.memory = {}
        self.position = 0

    def __len__(self):
        return len(self.memory)

    def push(self, transition):
        self.memory[self.position] = transition
        if len(self.memory) < self.capacity:
            self.position += 1
        else:
            self.position = random.randrange(self.capacity)

    def sample(self, batch_size):
        return random.sample(self.memory, batch_size)<|MERGE_RESOLUTION|>--- conflicted
+++ resolved
@@ -7,23 +7,6 @@
 
 
 class ReplayBuffer:
-<<<<<<< HEAD
-    def __init__(self, size, s_shape, decimal=True, more={}):
-        # FIXME: Mutable default argument
-        max_size = int(size)
-        self.max_size = max_size
-        data_type = np.float32 if decimal else np.uint8
-        self.data_type = np.float32 if decimal else np.uint8
-        self.s = np.ones((max_size, *s_shape), dtype=np.uint8)
-        self.a = np.ones((max_size,), dtype=np.uint8)
-        # FIXME: AttributeError: 'ReplayBuffer' object has no attribute 'data_type'
-        # self.r = np.zeros((max_size,), dtype=self.data_type)
-        self.r = np.zeros((max_size,), dtype=data_type)
-        self.d = np.ones((max_size,), dtype=np.uint8)
-        self.s_ = np.ones((max_size, *s_shape), dtype=np.uint8)
-        self.more = more.keys()
-        for k, shape in more.items():
-=======
     def __init__(self, size=1,
                  elements={
                      'state': ((4,), np.float32),
@@ -40,7 +23,6 @@
                                          ' '.join(list(self.keys)))
         for k, shape_dtype in elements.items():
             shape, dtype = shape_dtype
->>>>>>> b8b7760b
             assert type(shape) == tuple
             setattr(self, k, np.ones((self.max_size, *shape), dtype=dtype))
 
@@ -48,19 +30,6 @@
         self.curr_size = 0
 
     def __getitem__(self, sample_idx):
-<<<<<<< HEAD
-        return [self.s[sample_idx], self.a[sample_idx], self.r[sample_idx], self.d[sample_idx], self.s_[sample_idx]]
-
-    # def __setattr__(self, key, value):
-    #     # FIXME: 'ReplayBuffer' object has no attribute 'max_size'
-    #     try:
-    #         if self.max_size != len(value):
-    #             raise ValueError(
-    #                 f'buffer max size != {key} length, {self.max_size} != {len(value)}')
-    #     except AttributeError:
-    #         pass
-    #     object.__setattr__(self, key, value)
-=======
         items = []
         for key in self.keys:
             item = getattr(self, key)[sample_idx]
@@ -75,7 +44,6 @@
             raise ValueError(f'buffer max size != {key} length, '
                              '{self.max_size} != {len(value)}')
     '''
->>>>>>> b8b7760b
 
     def to_dict(self):
         d = {}
@@ -102,28 +70,17 @@
         self.curr_size = min(self.curr_size + 1, self.max_size)
         self.curr_idx = (self.curr_idx + 1) % self.max_size
 
-<<<<<<< HEAD
-    def sample(self, num, idx=None) -> List[np.array]:
-=======
     def sample(self, num, idx=None, return_idx=False) -> List[np.array]:
->>>>>>> b8b7760b
         if idx is None:
             sample_idx = np.random.randint(self.curr_size, size=num)
         else:
             sample_idx = idx
         samples = self[sample_idx]
-<<<<<<< HEAD
-        # for key in self.more:
-        #     samples.append(getattr(self, key)[sample_idx])
-        # samples.append(sample_idx)
-        return samples
-=======
         if return_idx:
             samples.append(sample_idx)
         return tuple(samples)
         #     return self.transition_idx._make(samples)
         # return self.transition._make(samples)
->>>>>>> b8b7760b
 
     def update_(self, idxs, **new_vals):
         idxs = idxs.astype(np.int32)
